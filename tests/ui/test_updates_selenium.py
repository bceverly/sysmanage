--- conflicted
+++ resolved
@@ -148,44 +148,6 @@
         selenium_page.goto("/updates")
         time.sleep(5)  # Increased wait time for page to fully load
 
-<<<<<<< HEAD
-        # Look for updates content container (uses custom card layout)
-        # The updates page shows EITHER .updates__list (when there are updates)
-        # OR .updates__empty (when there are no updates)
-        # Both are valid rendering states we want to verify exist
-
-        grid_found = False
-        grid_element = None
-
-        # First, try to find the content container (always present)
-        try:
-            grid_element = selenium_page.wait_for_element_visible(
-                By.CSS_SELECTOR, ".updates__content", timeout=15
-            )
-            grid_found = True
-            print(f"  [OK] Found updates content container")
-        except TimeoutException:
-            # If content container isn't found, try list or empty state directly
-            content_selectors = [
-                (By.CSS_SELECTOR, ".updates__list"),  # When updates exist
-                (By.CSS_SELECTOR, ".updates__empty"),  # When no updates
-            ]
-
-            for by, selector in content_selectors:
-                try:
-                    grid_element = selenium_page.wait_for_element_visible(
-                        by, selector, timeout=5
-                    )
-                    grid_found = True
-                    print(f"  [OK] Found updates component with selector: {selector}")
-                    break
-                except TimeoutException:
-                    continue
-
-        assert (
-            grid_found
-        ), "CRITICAL: Updates content container not found! This is the kind of breakage we want to catch."
-=======
         # Look for updates page content container (uses custom card layout, not a traditional grid/table)
         # First check if the main content area is loaded
         content_selectors = [
@@ -228,7 +190,6 @@
         assert (
             grid_found
         ), "CRITICAL: Neither updates list nor 'no updates' message found! This indicates the page is broken."
->>>>>>> 47385d4e
 
         # Verify the grid is visible (has non-zero dimensions)
         assert grid_element.is_displayed(), "Grid element exists but is not visible"
