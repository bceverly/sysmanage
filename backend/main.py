--- conflicted
+++ resolved
@@ -739,15 +739,8 @@
     # Test network binding before starting
     startup_logger.info("=== NETWORK BINDING TEST ===")
     try:
-<<<<<<< HEAD
-        import socket as test_socket
-
-        test_sock = test_socket.socket(test_socket.AF_INET, test_socket.SOCK_STREAM)
-        test_sock.setsockopt(test_socket.SOL_SOCKET, test_socket.SO_REUSEADDR, 1)
-=======
         test_sock = socket.socket(socket.AF_INET, socket.SOCK_STREAM)
         test_sock.setsockopt(socket.SOL_SOCKET, socket.SO_REUSEADDR, 1)
->>>>>>> f66a9a83
         startup_logger.info("Testing bind to %s:%s", host, port)
         test_sock.bind((host, port))
         test_sock.close()
