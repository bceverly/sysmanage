#!/usr/bin/env python3
"""
SysManage Secure Installation Script (Internal)
Initializes a fresh SysManage installation with a new admin user.
Inspired by mysql_secure_installation.

This is the internal Python script. Users should run:
  scripts/sysmanage_secure_installation

The wrapper script handles privilege elevation and virtual environment setup.
"""

import getpass
import os
import platform
import re
import secrets
import shutil
import string
import subprocess
import sys
import time
import uuid
from datetime import datetime, timezone
from pathlib import Path

# Add the project root to the path so we can import backend modules
project_root = Path(__file__).parent.parent
sys.path.insert(0, str(project_root))

# Also add the virtual environment's site-packages if available
venv_path = project_root / '.venv'
if venv_path.exists():
    site_packages = venv_path / 'lib' / f'python{sys.version_info.major}.{sys.version_info.minor}' / 'site-packages'
    if site_packages.exists():
        sys.path.insert(0, str(site_packages))

try:
    import yaml
    from argon2 import PasswordHasher

    from alembic import command
    from alembic.config import Config
except ImportError as e:
    print(f"Error: Missing required dependency: {e}")
    print("Please ensure you have activated the virtual environment and installed all dependencies.")
    print("Run: source .venv/bin/activate && pip install -r requirements.txt")
    sys.exit(1)

# Import backend modules for config loading
try:
    from backend.config.config import CONFIG_PATH, get_config
    from backend.persistence import models
    from backend.persistence.db import SessionLocal, get_engine
except ImportError as e:
    print(f"Error importing backend modules: {e}")
    print("Please ensure you are running this script from the SysManage project root directory.")
    sys.exit(1)

def check_elevated_privileges():
    """Check if the script is running with elevated privileges."""
    system = platform.system()

    if system in ["Linux", "Darwin", "FreeBSD", "OpenBSD", "NetBSD"]:
        # Unix-like systems
        if os.geteuid() != 0:
            print("Error: This script must be run with elevated privileges.")
            print("Please run: sudo scripts/sysmanage_secure_installation")
            sys.exit(1)
    elif system == "Windows":
        # Windows
        try:
            import ctypes
            if not ctypes.windll.shell32.IsUserAnAdmin():
                print("Error: This script must be run with Administrator privileges.")
                print("Please run this script as Administrator.")
                sys.exit(1)
        except Exception:
            print("Warning: Could not verify Administrator privileges on Windows.")
            print("Please ensure you are running as Administrator.")
    else:
        print(f"Warning: Unknown operating system '{system}'. Cannot verify privileges.")

def validate_email(email):
    """Validate email format."""
    pattern = r'^[\w\.-]+@[\w\.-]+\.\w+$'
    return re.match(pattern, email) is not None

def get_make_command():
    """Get the appropriate make command for the current platform."""
    system = platform.system()

    # On BSD systems, prefer gmake if available for GNU Make compatibility
    if system in ["OpenBSD", "FreeBSD", "NetBSD"]:
        try:
            # Check if gmake is available
            subprocess.run(['gmake', '--version'], capture_output=True, text=True, timeout=5)
            return 'gmake'
        except (subprocess.CalledProcessError, FileNotFoundError, subprocess.TimeoutExpired):
            # Fall back to make if gmake is not available
            return 'make'

    # For Linux, macOS, and other systems, use make
    return 'make'

def get_original_user():
    """Get the original user who invoked sudo/doas, if running under elevated privileges."""
    # Check for explicitly passed original user (for doas)
    original_user = os.environ.get('ORIGINAL_USER')
    if original_user:
        return original_user

    # Check if running under sudo
    sudo_user = os.environ.get('SUDO_USER')
    if sudo_user:
        return sudo_user

    # Check if running under doas (OpenBSD/FreeBSD)
    doas_user = os.environ.get('DOAS_USER')
    if doas_user:
        return doas_user

    # Fall back to current user
    if platform.system() == "Windows":
        return os.environ.get('USERNAME', 'user')
    else:
        import pwd
        return pwd.getpwuid(os.getuid()).pw_name

def fix_file_ownership(file_path):
    """Fix file ownership to the original user if running under sudo/doas."""
    # Windows doesn't need ownership fixing (no sudo/doas concept)
    if platform.system() == "Windows":
        return

    try:
        original_user = get_original_user()
        elevated_user = os.environ.get('SUDO_USER') or os.environ.get('DOAS_USER') or os.environ.get('ORIGINAL_USER')

        if elevated_user and original_user:
            import grp
            import pwd

            # Get user and group info
            user_info = pwd.getpwnam(original_user)
            uid = user_info.pw_uid
            gid = user_info.pw_gid

            # Change ownership back to original user
            # If it's a directory, recursively fix all contents
            if os.path.isdir(file_path):
                print(f"  Fixing ownership of {file_path} and contents to {original_user}")
                for root, dirs, files in os.walk(file_path):
                    try:
                        os.chown(root, uid, gid)
                    except Exception:
                        pass
                    for d in dirs:
                        try:
                            os.chown(os.path.join(root, d), uid, gid)
                        except Exception:
                            pass
                    for f in files:
                        try:
                            os.chown(os.path.join(root, f), uid, gid)
                        except Exception:
                            pass
            else:
                os.chown(file_path, uid, gid)
                print(f"  Fixed ownership of {file_path} to {original_user}")

    except Exception as e:
        print(f"  Warning: Could not fix ownership of {file_path}: {e}")

def setup_netbsd_gcc14_libstdcpp():
    """Create libstdc++.so.9 symlink for NetBSD GCC 14 compatibility."""
    if platform.system() != "NetBSD":
        return

    print("\n--- Setting up NetBSD GCC 14 libstdc++ compatibility ---")

    gcc14_lib = Path("/usr/pkg/gcc14/lib")
    if not gcc14_lib.exists():
        print("  GCC 14 not found at /usr/pkg/gcc14, skipping symlink setup")
        return

    symlink_path = gcc14_lib / "libstdc++.so.9"
    target = "libstdc++.so.7.33"

    if symlink_path.exists() or symlink_path.is_symlink():
        print(f"  libstdc++.so.9 symlink already exists")
        return

    try:
        print(f"  Creating symlink: {symlink_path} -> {target}")
        symlink_path.symlink_to(target)
        print("  ✅ Symlink created successfully")
    except PermissionError:
        print("  ❌ Permission denied. Please run manually:")
        print(f"     sudo ln -s {target} {symlink_path}")
        sys.exit(1)
    except Exception as e:
        print(f"  ⚠️ Warning: Could not create symlink: {e}")

def fix_pip_cache_permissions():
    """Fix pip cache directory permissions on Linux/macOS."""
    system = platform.system()

    # Only needed on Unix-like systems
    if system not in ["Linux", "Darwin"]:
        return

    # Only needed when running as root
    try:
        if os.geteuid() != 0:
            return
    except AttributeError:
        # geteuid not available on this platform
        return

    try:
        # Get the original user's home directory
        original_user = get_original_user()
        if not original_user:
            return

        import pwd
        user_info = pwd.getpwnam(original_user)
        user_home = user_info.pw_dir
        uid = user_info.pw_uid
        gid = user_info.pw_gid

        # Fix pip cache directory ownership
        if system == "Darwin":
            cache_base = os.path.join(user_home, 'Library', 'Caches')
            pip_cache_dir = os.path.join(cache_base, 'pip')
        else:
            cache_base = os.path.join(user_home, '.cache')
            pip_cache_dir = os.path.join(cache_base, 'pip')

        # Ensure parent directories exist and have correct ownership
        for parent_dir in [cache_base, pip_cache_dir]:
            if not os.path.exists(parent_dir):
                print(f"  Creating {parent_dir} with correct ownership...")
                os.makedirs(parent_dir, exist_ok=True)
                os.chown(parent_dir, uid, gid)

        if os.path.exists(pip_cache_dir):
            print(f"  Fixing pip cache permissions at {pip_cache_dir}...")
            # Recursively fix ownership
            for root, dirs, files in os.walk(pip_cache_dir):
                try:
                    os.chown(root, uid, gid)
                except Exception:
                    pass
                for d in dirs:
                    try:
                        os.chown(os.path.join(root, d), uid, gid)
                    except Exception:
                        pass
                for f in files:
                    try:
                        os.chown(os.path.join(root, f), uid, gid)
                    except Exception:
                        pass
            print("  Pip cache permissions fixed")
        else:
            # Create the directory with correct ownership so pip won't complain
            print(f"  Creating pip cache directory with correct ownership...")
            os.makedirs(pip_cache_dir, exist_ok=True)
            os.chown(pip_cache_dir, uid, gid)
    except Exception as e:
        # Don't fail the installation if this doesn't work
        print(f"  Note: Could not fix pip cache permissions: {e}")

def run_make_install_dev():
    """Run make install-dev to set up dependencies."""
    print("\n--- Installing Development Dependencies ---")

    # Fix pip cache permissions first (Linux/macOS only)
    fix_pip_cache_permissions()

    # Set up NetBSD GCC 14 libstdc++ symlink first (requires root)
    setup_netbsd_gcc14_libstdcpp()

    make_cmd = get_make_command()
    print(f"This will run '{make_cmd} install-dev' to install Python dependencies,")
    print("set up the virtual environment, and install OpenBAO if needed.")

    confirm = input("\nPress Enter to continue or Ctrl+C to cancel...")

    try:
        print(f"Running {make_cmd} install-dev...")
        print("(This may take several minutes and may prompt for sudo password...)")

        # Preserve user's PATH to ensure tools like 'bao' are found
        env = os.environ.copy()
        original_user = os.environ.get('SUDO_USER') or os.environ.get('DOAS_USER') or os.environ.get('ORIGINAL_USER')
        if original_user:
            # Get the user's home directory
            import pwd
            try:
                user_info = pwd.getpwnam(original_user)
                user_home = user_info.pw_dir

                # Add ~/.local/bin to PATH if not already present
                current_path = env.get('PATH', '')
                local_bin = os.path.join(user_home, '.local', 'bin')
                if local_bin not in current_path:
                    env['PATH'] = f"{local_bin}:{current_path}"

            except (KeyError, ImportError):
                pass  # Fall back to default environment

        result = subprocess.run([make_cmd, 'install-dev'], cwd=project_root,
                              text=True, env=env)

        if result.returncode != 0:
            print(f"Error: make install-dev failed with return code {result.returncode}")
            sys.exit(1)

        print("Dependencies installed successfully!")
<<<<<<< HEAD
=======

        # Fix pip cache permissions again after install-dev (in case pip recreated the cache)
        fix_pip_cache_permissions()

    except subprocess.TimeoutExpired:
        print("Error: make install-dev timed out after 15 minutes")
        sys.exit(1)
>>>>>>> 78f276af
    except Exception as e:
        print(f"Error running make install-dev: {e}")
        sys.exit(1)

def generate_secure_db_password(length=32):
    """Generate a secure random password for the database."""
    # Use alphanumeric characters (avoid special chars for DB compatibility)
    alphabet = string.ascii_letters + string.digits
    return ''.join(secrets.choice(alphabet) for _ in range(length))

def update_postgres_user_password(username, password):
    """Update the PostgreSQL user's password using psql."""
    try:
        # Use sudo -u postgres to run psql as the postgres user
        sql_command = f"ALTER USER {username} PASSWORD '{password}';"
        result = subprocess.run(
            ['sudo', '-H', '-u', 'postgres', 'psql', '-c', sql_command],
            capture_output=True,
            text=True
        )

        if result.returncode == 0:
            print("  PostgreSQL password updated successfully.")
            return True
        else:
            print(f"  Failed to update PostgreSQL password: {result.stderr}")
            return False
    except Exception as e:
        print(f"  Error updating PostgreSQL password: {e}")
        return False

def get_database_config():
    """Prompt for database configuration."""
    print("\n--- Database Configuration ---")

    while True:
        host = input("Database host [localhost]: ").strip() or "localhost"
        port = input("Database port [5432]: ").strip() or "5432"
        try:
            port = int(port)
            break
        except ValueError:
            print("Invalid port number. Please enter a valid integer.")

    database = input("Database name [sysmanage]: ").strip() or "sysmanage"
    username = input("Database username [sysmanage]: ").strip() or "sysmanage"

    while True:
        password = getpass.getpass("Database password: ")
        if password:
            break
        print("Password cannot be empty.")

    return {
        'host': host,
        'port': port,
        'database': database,
        'username': username,
        'password': password
    }

def test_database_connection(db_config):
    """Test database connectivity."""
    try:
        import psycopg2

        conn_str = (f"host={db_config['host']} "
                   f"port={db_config['port']} "
                   f"dbname={db_config['database']} "
                   f"user={db_config['username']} "
                   f"password={db_config['password']}")

        conn = psycopg2.connect(conn_str)
        conn.close()
        return True
    except ImportError:
        print("Error: psycopg2 not installed. This should have been installed by make install-dev.")
        return False
    except Exception as e:
        print(f"Database connection failed: {e}")
        return False

def update_database_config(config_path, db_config):
    """Update configuration file with database settings."""
    try:
        with open(config_path, 'r') as f:
            config = yaml.safe_load(f) or {}

        # Update database configuration
        if 'database' not in config:
            config['database'] = {}

        config['database'].update({
            'host': db_config['host'],
            'port': db_config['port'],
            'database': db_config['database'],
            'username': db_config['username'],
            'password': db_config['password']
        })

        # Write updated config
        with open(config_path, 'w') as f:
            yaml.dump(config, f, default_flow_style=False, sort_keys=False)

        print("  Database configuration updated successfully.")

    except Exception as e:
        print(f"Error updating database configuration: {e}")
        sys.exit(1)

def check_database_connectivity():
    """Check database connectivity and configure if needed."""
    print("\n--- Checking Database Connectivity ---")

    config_path = get_config_file_path()
    if not config_path:
        print("Error: Could not find configuration file.")
        sys.exit(1)

    try:
        with open(config_path, 'r') as f:
            config = yaml.safe_load(f) or {}

        # Check if database config exists
        db_config = config.get('database', {})

        # Check for the correct field names used in sysmanage.yaml
        required_fields = ['host', 'port', 'password']
        db_name_field = 'name' if 'name' in db_config else 'database'
        user_field = 'user' if 'user' in db_config else 'username'

        # Add the name and user fields to required check
        if db_name_field in db_config:
            required_fields.append(db_name_field)
        if user_field in db_config:
            required_fields.append(user_field)

        # Check if password is a placeholder that needs to be changed
        password_is_placeholder = False
        if 'password' in db_config:
            placeholder_passwords = ['CHANGE_ME_PLEASE!', 'changeme', 'password', 'GENERATE_NEW_PASSWORD']
            if db_config['password'] in placeholder_passwords:
                password_is_placeholder = True
                print("  Detected placeholder database password - will generate secure password")

        if not all(key in db_config for key in required_fields):
            print("  Database configuration is incomplete or missing.")
            print(f"  Found fields: {list(db_config.keys())}")
            print(f"  Required fields: {required_fields}")
        else:
            print("  Testing existing database configuration...")
            # Normalize the config for the connection test
            normalized_config = {
                'host': db_config['host'],
                'port': db_config['port'],
                'database': db_config.get('name', db_config.get('database')),
                'username': db_config.get('user', db_config.get('username')),
                'password': db_config['password']
            }

            # If password is a placeholder or connection fails, generate new password
            connection_failed = not test_database_connection(normalized_config)

            if password_is_placeholder or connection_failed:
                if connection_failed:
                    print("  Database connection failed with existing configuration.")

                print("  Generating secure database password...")
                new_password = generate_secure_db_password()

                print("  Updating PostgreSQL password for database user...")
                if update_postgres_user_password(normalized_config['username'], new_password):
                    # Update the config with new password
                    normalized_config['password'] = new_password

                    # Test connection with new password
                    print("  Testing database connection with new password...")
                    if test_database_connection(normalized_config):
                        print("  Database connection successful with new password!")
                        # Update the YAML file
                        update_database_config(config_path, normalized_config)
                        return
                    else:
                        print("  Error: Connection failed even after updating password.")
                        print("  You may need to manually configure the database.")
                else:
                    print("  Error: Failed to update PostgreSQL password.")
                    print("  Please ensure PostgreSQL is running and you have sudo access.")
            else:
                print("  Database connection successful!")
                return

        # Offer to configure database
        print("\nDatabase configuration is needed.")
        while True:
            choice = input("Do you want me to help configure the database settings? (yes/no): ").strip().lower()
            if choice in ['yes', 'y']:
                db_config = get_database_config()

                print("  Testing database connection...")
                if test_database_connection(db_config):
                    print("  Database connection successful!")
                    update_database_config(config_path, db_config)
                    return
                else:
                    print("  Connection failed. Please check your database settings and try again.")
                    retry = input("Would you like to try different settings? (yes/no): ").strip().lower()
                    if retry not in ['yes', 'y']:
                        print("Database setup cancelled.")
                        sys.exit(1)
            elif choice in ['no', 'n']:
                print("Error: Database connectivity is required for SysManage installation.")
                print("Please configure your database settings in the YAML file manually.")
                sys.exit(1)
            else:
                print("Please answer 'yes' or 'no'.")

    except Exception as e:
        print(f"Error checking database connectivity: {e}")
        sys.exit(1)

def run_database_migrations():
    """Run database migrations, handling existing databases intelligently."""
    print("\n--- Running Database Migrations ---")

    try:
        from sqlalchemy import text
        engine = get_engine()

        # Check current database state
        print("Analyzing current database state...")
        with engine.begin() as connection:
            # Get all existing tables
            result = connection.execute(text("""
                SELECT table_name
                FROM information_schema.tables
                WHERE table_schema = 'public'
                AND table_type = 'BASE TABLE'
            """))
            existing_tables = [row[0] for row in result]

            # Check if alembic_version table exists and get current revision
            has_alembic_version = 'alembic_version' in existing_tables
            current_revision = None

            if has_alembic_version:
                try:
                    rev_result = connection.execute(text("SELECT version_num FROM alembic_version"))
                    row = rev_result.fetchone()
                    current_revision = row[0] if row else None
                except Exception:
                    pass

            print(f"  Found {len(existing_tables)} tables in database")
            if has_alembic_version and current_revision:
                print(f"  Current alembic revision: {current_revision}")
            elif has_alembic_version:
                print("  Alembic version table exists but is empty")
            else:
                print("  No alembic version tracking found")

        # Determine strategy based on database state
        expected_tables = ['user', 'host', 'secret', 'host_certificates']  # Core tables we expect
        has_core_tables = any(table in existing_tables for table in expected_tables)

        if has_core_tables and not current_revision:
            print("  Strategy: Existing database detected, synchronizing alembic tracking...")
            # Database has tables but no proper alembic tracking - stamp it
            strategy = "stamp"
        elif existing_tables and current_revision:
            print("  Strategy: Database properly tracked, running incremental migrations...")
            # Database is properly tracked - just run normal upgrade
            strategy = "upgrade"
        else:
            print("  Strategy: Empty or incomplete database, running full migration...")
            # Empty database or problematic state - clean slate
            strategy = "clean"

        # Set DATABASE_URL environment variable to match sysmanage config
        # This ensures alembic uses the same database as our script
        import yaml
        config_path = get_config_file_path()
        if config_path:
            with open(config_path, 'r') as f:
                config = yaml.safe_load(f) or {}

            db_config = config.get('database', {})
            host = db_config.get('host', 'localhost')
            port = db_config.get('port', 5432)
            database = db_config.get('name', db_config.get('database', 'sysmanage'))
            username = db_config.get('user', db_config.get('username', 'sysmanage'))
            password = db_config.get('password', '')

            database_url = f"postgresql://{username}:{password}@{host}:{port}/{database}"
            print(f"  Setting DATABASE_URL for alembic: postgresql://{username}:***@{host}:{port}/{database}")
        else:
            database_url = None
            print("  Warning: Could not determine database URL from config")

        # Set up environment for subprocess
        env = os.environ.copy()
        if database_url:
            env['DATABASE_URL'] = database_url

        # Execute strategy
        if strategy == "stamp":
            print("Synchronizing alembic tracking with existing database...")
            result = subprocess.run([sys.executable, '-m', 'alembic', 'stamp', 'head'], cwd=project_root,
                                  capture_output=True, text=True, env=env)
            if result.returncode == 0:
                print("  Database tracking synchronized successfully!")
            else:
                print(f"  Failed to stamp database: {result.stderr}")
                sys.exit(1)

        elif strategy == "upgrade":
            print("Running incremental database migrations...")
            make_cmd = get_make_command()
            result = subprocess.run([make_cmd, 'migrate'], cwd=project_root,
                                  capture_output=True, text=True, env=env)
            if result.returncode == 0:
                print("  Incremental migrations completed successfully!")
            else:
                print(f"  Migration failed: {result.stderr}")
                sys.exit(1)

        elif strategy == "clean":
            print("Performing clean database migration...")

            # Clean up any existing tables
            with engine.begin() as connection:
                if existing_tables:
                    for table in existing_tables:
                        try:
                            # Use SQLAlchemy's quoted identifier to prevent SQL injection
                            from sqlalchemy import DDL
                            drop_stmt = DDL(f'DROP TABLE IF EXISTS "{table}" CASCADE')
                            connection.execute(drop_stmt)
                            print(f"  Dropped existing table: {table}")
                        except Exception as e:
                            print(f"  Warning: Could not drop {table}: {e}")

            # Use the comprehensive migration specifically
            print("  Running comprehensive database migration from scratch...")
            # Use python -m alembic to ensure we use the virtual environment's alembic
            result = subprocess.run([sys.executable, '-m', 'alembic', 'upgrade', 'head'], cwd=project_root,
                                  capture_output=True, text=True, env=env)
            if result.returncode == 0:
                print("  Comprehensive migration completed successfully!")
            else:
                print(f"  Migration failed: {result.stderr}")
                print(f"  STDOUT: {result.stdout}")
                sys.exit(1)

        # Show final output if there is any
        if result.stdout:
            print("Migration output:")
            for line in result.stdout.split('\n'):
                if line.strip():
                    print(f"  {line}")
    except Exception as e:
        print(f"Error running database migrations: {e}")
        sys.exit(1)

def get_user_input():
    """Prompt for initial admin user information."""
    print("\n" + "="*60)
    print("SysManage Secure Installation")
    print("="*60)
    print("\nThis script will initialize a fresh SysManage installation.")
    print("It will:")
    print("  1. Install development dependencies")
    print("  2. Check database connectivity")
    print("  3. Generate new security keys")
    print("  4. Drop and recreate all database tables")
    print("  5. Run database migrations")
    print("  6. Initialize OpenBAO vault (if available)")
    print("  7. Install telemetry stack (optional)")
    print("  8. Create an initial admin user")
    print("\nWARNING: This will DELETE all existing data!")

    confirm = input("\nDo you want to continue? (yes/no): ").strip().lower()
    if confirm != 'yes':
        print("Installation cancelled.")
        sys.exit(0)

    print("\n--- Initial Admin User Setup ---")

    # Get email
    while True:
        email = input("Admin email address: ").strip()
        if validate_email(email):
            break
        print("Invalid email format. Please try again.")

    # Get password (without echo)
    while True:
        password = getpass.getpass("Admin password: ")
        if len(password) < 8:
            print("Password must be at least 8 characters long.")
            continue
        password_confirm = getpass.getpass("Confirm password: ")
        if password != password_confirm:
            print("Passwords do not match. Please try again.")
            continue
        break

    # Get first name
    while True:
        first_name = input("First name: ").strip()
        if first_name:
            break
        print("First name cannot be empty.")

    # Get last name
    while True:
        last_name = input("Last name: ").strip()
        if last_name:
            break
        print("Last name cannot be empty.")

    return {
        'email': email,
        'password': password,
        'first_name': first_name,
        'last_name': last_name
    }

def drop_all_tables(config):
    """Drop all tables properly while preserving migration system integrity."""
    print("\n--- Dropping existing database tables ---")

    try:
        # Import text for raw SQL execution
        from sqlalchemy import text

        # Get the engine instance
        engine = get_engine()

        # Use a separate connection to ensure we see the same state as alembic will
        with engine.begin() as connection:
            current_schema = connection.execute(text("SELECT current_schema()")).scalar()
            print(f"  Current schema: {current_schema}")

            # Get all table names including system tables
            result = connection.execute(text("""
                SELECT table_name
                FROM information_schema.tables
                WHERE table_schema = 'public'
                AND table_type = 'BASE TABLE'
                ORDER BY table_name
            """))
            table_names = [row[0] for row in result]

            print(f"  Found {len(table_names)} tables in public schema:")
            for table_name in table_names:
                print(f"    - {table_name}")

            if table_names:
                # Drop tables in dependency order (reverse of typical creation order)
                # This helps avoid foreign key constraint issues
                print("  Dropping tables with CASCADE...")

                for table_name in table_names:
                    try:
                        print(f"  Dropping table: {table_name}")
                        # Use SQLAlchemy's quoted identifier to prevent SQL injection
                        from sqlalchemy import DDL
                        drop_stmt = DDL(f'DROP TABLE IF EXISTS "{table_name}" CASCADE')
                        connection.execute(drop_stmt)
                    except Exception as e:
                        print(f"    Warning: Could not drop table {table_name}: {e}")

                print("  All tables dropped successfully.")
            else:
                print("  No tables found to drop.")

            # Force a connection refresh to ensure subsequent queries see the changes
            # This addresses potential transaction isolation issues
            connection.execute(text('SELECT 1'))  # Force a round-trip

    except Exception as e:
        print(f"Error dropping tables: {e}")
        sys.exit(1)

def run_alembic_migrations():
    """Run alembic migrations to create fresh database schema."""
    print("\n--- Running database migrations ---")

    try:
        # Create alembic configuration
        alembic_ini_path = project_root / 'alembic.ini'
        if not alembic_ini_path.exists():
            print(f"Error: alembic.ini not found at {alembic_ini_path}")
            sys.exit(1)

        alembic_cfg = Config(str(alembic_ini_path))

        # Run migrations
        print("  Running migrations to latest version...")
        command.upgrade(alembic_cfg, "head")
        print("  Database schema created successfully.")

    except Exception as e:
        print(f"Error running migrations: {e}")
        sys.exit(1)

def generate_security_keys():
    """Generate new salt and JWT secret."""
    print("\n--- Generating security keys ---")

    # Generate salt (32 bytes, hex encoded)
    salt = secrets.token_hex(32)

    # Generate JWT secret (64 bytes, URL-safe base64 encoded)
    jwt_secret = secrets.token_urlsafe(64)

    print("  Generated new salt and JWT secret.")

    return salt, jwt_secret

def get_config_file_path():
    """Get the actual config file path, checking multiple locations."""
    # Check system config locations first
    if platform.system() == "Windows":
        system_paths = [r"C:\ProgramData\SysManage\sysmanage.yaml"]
    else:
        system_paths = ["/etc/sysmanage.yaml"]

    # Add development/local paths
    local_paths = [
        "sysmanage.yaml",
        "sysmanage-dev.yaml",
        os.path.expanduser("~/sysmanage.yaml")
    ]

    # Check all paths
    for path in system_paths + local_paths:
        if os.path.exists(path):
            return path

    return None

def update_config_file(salt, jwt_secret):
    """Update the configuration file with new security keys."""
    print("\n--- Updating configuration file ---")

    # Find the config file
    config_path = get_config_file_path()
    if not config_path:
        print("Error: Could not find configuration file.")
        print("Searched locations: /etc/sysmanage.yaml, ./sysmanage.yaml, ~/sysmanage.yaml")
        sys.exit(1)

    print(f"  Using config file: {config_path}")

    try:
        # Load existing config
        with open(config_path, 'r') as f:
            config = yaml.safe_load(f) or {}

        # Update security section
        if 'security' not in config:
            config['security'] = {}

        config['security']['password_salt'] = salt
        config['security']['jwt_secret'] = jwt_secret

        # Remove deprecated admin credentials (admin user is now created via the installation script)
        if 'admin_userid' in config['security']:
            del config['security']['admin_userid']
            print("  Removed deprecated admin_userid from config")
        if 'admin_password' in config['security']:
            del config['security']['admin_password']
            print("  Removed deprecated admin_password from config")

        # Try to write directly first
        try:
            with open(config_path, 'w') as f:
                yaml.dump(config, f, default_flow_style=False, sort_keys=False)
            print("  Configuration updated successfully.")
        except PermissionError:
            # If permission denied, use privilege escalation
            print("  Requires elevated privileges to update system config file...")

            # Create temporary file with updated config
            import tempfile
            with tempfile.NamedTemporaryFile(mode='w', suffix='.yaml', delete=False) as tmp_file:
                yaml.dump(config, tmp_file, default_flow_style=False, sort_keys=False)
                tmp_path = tmp_file.name

            try:
                # Detect privilege escalation command
                priv_cmd = None
                if platform.system() in ['OpenBSD', 'FreeBSD', 'NetBSD']:
                    import subprocess
                    try:
                        subprocess.run(['doas', 'true'], check=True, capture_output=True)
                        priv_cmd = 'doas'
                    except (subprocess.CalledProcessError, FileNotFoundError):
                        try:
                            subprocess.run(['sudo', '-n', 'true'], check=True, capture_output=True)
                            priv_cmd = 'sudo'
                        except (subprocess.CalledProcessError, FileNotFoundError):
                            pass
                else:
                    import subprocess
                    try:
                        subprocess.run(['sudo', '-n', 'true'], check=True, capture_output=True)
                        priv_cmd = 'sudo'
                    except (subprocess.CalledProcessError, FileNotFoundError):
                        pass

                if priv_cmd:
                    print(f"  Using {priv_cmd} to update configuration file...")
                    import subprocess
                    result = subprocess.run([priv_cmd, 'cp', tmp_path, config_path],
                                          capture_output=True, text=True)

                    if result.returncode == 0:
                        print("  Configuration updated successfully with elevated privileges.")
                    else:
                        print(f"Error updating configuration with {priv_cmd}: {result.stderr}")
                        sys.exit(1)
                else:
                    print("Error: No privilege escalation method available (doas/sudo).")
                    print("Please run with appropriate privileges or copy the config manually.")
                    sys.exit(1)

            finally:
                # Clean up temporary file
                try:
                    os.unlink(tmp_path)
                except:
                    pass

    except Exception as e:
        print(f"Error updating configuration: {e}")
        sys.exit(1)

def find_vault_binary():
    """Find OpenBAO or Vault binary."""
    system = platform.system()

    if system == "Windows":
        # Windows-specific search
        # Check for bao/vault in PATH first
        for cmd in ['bao.exe', 'bao', 'vault.exe', 'vault']:
            binary_path = shutil.which(cmd)
            if binary_path and os.path.exists(binary_path):
                return binary_path

        # Check common Windows locations
        common_paths = [
            os.path.expanduser(r'~\AppData\Local\bin\bao.exe'),
            r'C:\Program Files\OpenBAO\bao.exe',
            r'C:\Program Files (x86)\OpenBAO\bao.exe',
        ]
        for path in common_paths:
            if os.path.exists(path):
                return path

    else:
        # Unix-like systems (Linux, BSD, macOS)
        # Get the original user's home directory (before sudo)
        original_user = get_original_user()

        # Check for bao in original user's home directory first
        try:
            import pwd
            user_info = pwd.getpwnam(original_user)
            user_home = user_info.pw_dir
            bao_path = os.path.join(user_home, '.local', 'bin', 'bao')
            if os.path.exists(bao_path):
                return bao_path
        except Exception as e:
            print(f"  Debug: Could not check user home for bao: {e}")

        # Check system PATH
        for cmd in ['bao', 'vault']:
            try:
                result = subprocess.run(['which', cmd], capture_output=True, text=True)
                if result.returncode == 0:
                    binary_path = result.stdout.strip()
                    if binary_path:
                        # Expand ~ if present (which sometimes returns unexpanded paths)
                        expanded_path = os.path.expanduser(binary_path)
                        if os.path.exists(expanded_path):
                            return expanded_path
            except:
                pass

    return None

def install_telemetry_stack():
    """Install OpenTelemetry and Prometheus for performance monitoring."""
    print("\n--- Installing Telemetry Stack ---")

    telemetry_script = project_root / 'scripts' / 'install-telemetry.py'
    if not telemetry_script.exists():
        print("  Telemetry installation script not found, skipping telemetry setup")
        return False

    print("  This will install OpenTelemetry Collector and Prometheus for monitoring SysManage performance.")
    install_telemetry = input("  Install telemetry stack? (y/n): ").strip().lower()

    if install_telemetry != 'y' and install_telemetry != 'yes':
        print("  Skipping telemetry stack installation")
        return False

    try:
        print("  Running telemetry installation script...")
        # Run the telemetry installation script with elevated privileges
        result = subprocess.run([
            sys.executable, str(telemetry_script)
        ], timeout=300, capture_output=False)

        if result.returncode == 0:
            print("  ✅ Telemetry stack installed successfully!")
            return True
        else:
            print("  ❌ Telemetry stack installation failed")
            return False

    except subprocess.TimeoutExpired:
        print("  ❌ Telemetry installation timed out")
        return False
    except Exception as e:
        print(f"  ❌ Error installing telemetry stack: {e}")
        return False


def initialize_vault():
    """Initialize OpenBAO vault with production configuration."""
    print("\n--- Initializing OpenBAO Vault ---")

    vault_cmd = find_vault_binary()
    if not vault_cmd:
        print("  OpenBAO/Vault not found, skipping vault initialization")
        print("  You can install OpenBAO later with: make install-dev")
        return

    print(f"  Using vault binary: {vault_cmd}")

    # Clean up any stale vault data from previous failed attempts
    data_dir = project_root / 'data' / 'openbao'
    if data_dir.exists() and any(data_dir.iterdir()):
        print("  Cleaning up stale vault data from previous installation...")
        import shutil
        shutil.rmtree(data_dir, ignore_errors=True)
        data_dir.mkdir(parents=True, exist_ok=True)

    # Create production configuration
    vault_config_path = project_root / 'openbao.hcl'
    vault_config = '''storage "file" {
  path = "./data/openbao"
}

listener "tcp" {
  address     = "127.0.0.1:8200"
  tls_disable = true
}

api_addr = "http://127.0.0.1:8200"
cluster_addr = "https://127.0.0.1:8201"
ui = true
'''

    print("  Creating OpenBAO configuration file...")
    with open(vault_config_path, 'w') as f:
        f.write(vault_config)

    # Create data directory
    data_dir = project_root / 'data' / 'openbao'
    data_dir.mkdir(parents=True, exist_ok=True)

    # Fix ownership of data directory (if running under sudo)
    fix_file_ownership(data_dir)

    # Start vault server
    print("  Starting OpenBAO server...")
    log_file = project_root / 'logs' / 'openbao.log'
    log_file.parent.mkdir(exist_ok=True)

    # Fix ownership of logs directory (if running under sudo)
    fix_file_ownership(log_file.parent)

    # Use absolute path for config file
    vault_config_abs_path = str(vault_config_path.absolute())

    # Start vault server with platform-specific handling
    if platform.system() == "Windows":
        # On Windows, use CREATE_NEW_PROCESS_GROUP to properly detach
        vault_process = subprocess.Popen([
            vault_cmd, 'server', f'-config={vault_config_abs_path}'
        ],
        stdout=open(log_file, 'w'),
        stderr=subprocess.STDOUT,
        cwd=str(project_root),
        creationflags=subprocess.CREATE_NEW_PROCESS_GROUP)
    else:
        vault_process = subprocess.Popen([
            vault_cmd, 'server', f'-config={vault_config_abs_path}'
        ], stdout=open(log_file, 'w'), stderr=subprocess.STDOUT, cwd=str(project_root))

    # Fix ownership of the log file after it's created
    fix_file_ownership(log_file)

    # Wait for server to start (longer on Windows)
    if platform.system() == "Windows":
        time.sleep(8)
    else:
        time.sleep(5)

    # Set vault address
    env = os.environ.copy()
    env['BAO_ADDR'] = 'http://127.0.0.1:8200'

    # Verify the vault server is actually running and responding
    print("  Verifying vault server is running...")
    try:
        status_result = subprocess.run([
            vault_cmd, 'status'
        ], env=env, capture_output=True, text=True, timeout=10)
        print(f"  Vault status check: {status_result.returncode}")
        if "storage type" in status_result.stdout.lower():
            print(f"  Vault is using correct storage configuration")
    except Exception as e:
        print(f"  Warning: Could not verify vault status: {e}")

    try:
        # Initialize vault
        print("  Initializing vault...")
        print(f"  DEBUG: Running command: {vault_cmd} operator init -key-shares=1 -key-threshold=1 -format=json")
        print(f"  DEBUG: BAO_ADDR={env.get('BAO_ADDR')}")
        result = subprocess.run([
            vault_cmd, 'operator', 'init',
            '-key-shares=1', '-key-threshold=1', '-format=json'
        ], env=env, capture_output=True, text=True, timeout=30)

        print(f"  DEBUG: Init result return code: {result.returncode}")
        print(f"  DEBUG: Init result stdout: {result.stdout[:200] if result.stdout else 'None'}")
        print(f"  DEBUG: Init result stderr: {result.stderr[:200] if result.stderr else 'None'}")

        if result.returncode != 0:
            print(f"  Error initializing vault (return code {result.returncode})")
            print(f"  STDERR: {result.stderr}")
            print(f"  STDOUT: {result.stdout}")
            # If vault is already initialized, check if credentials exist
            if "already initialized" in result.stderr.lower():
                print("  Vault already initialized")
                credentials_file = project_root / '.vault_credentials'
                if credentials_file.exists():
                    print("  Vault credentials file exists, fixing ownership...")
                    fix_file_ownership(credentials_file)
                    pid_file = project_root / '.openbao.pid'
                    if pid_file.exists():
                        fix_file_ownership(pid_file)
                else:
                    print("  ERROR: Vault is initialized but credentials file is missing!")
                    print("  This means the vault was previously initialized but the credentials were not saved.")
                    print("  You need to either:")
                    print("    1. Delete the vault data directory and re-run: rm -rf data/openbao")
                    print("    2. Or manually unseal the vault if you have the credentials")
            else:
                print(f"  Vault initialization failed for another reason")
            vault_process.terminate()
            return

        import json
        init_data = json.loads(result.stdout)
        unseal_key = init_data['unseal_keys_b64'][0]
        root_token = init_data['root_token']

        # Unseal vault
        print("  Unsealing vault...")
        result = subprocess.run([
            vault_cmd, 'operator', 'unseal', unseal_key
        ], env=env, capture_output=True, text=True, timeout=30)

        if result.returncode != 0:
            print(f"  Error unsealing vault: {result.stderr}")
            vault_process.terminate()
            return

        # Set root token
        env['BAO_TOKEN'] = root_token

        # Enable KV v2 secrets engine
        print("  Enabling KV v2 secrets engine...")
        result = subprocess.run([
            vault_cmd, 'secrets', 'enable', '-version=2', '-path=secret', 'kv'
        ], env=env, capture_output=True, text=True, timeout=30)

        if result.returncode != 0:
            print(f"  Warning: Could not enable KV v2 secrets engine: {result.stderr}")

        # Save credentials
        credentials_file = project_root / '.vault_credentials'
        print("  Saving vault credentials...")
        with open(credentials_file, 'w') as f:
            f.write("# OpenBAO Vault Credentials - KEEP SECURE\n")
            f.write("# Generated during vault initialization\n")
            f.write(f"UNSEAL_KEY={unseal_key}\n")
            f.write(f"ROOT_TOKEN={root_token}\n")

        # Set restrictive permissions on credentials file
        os.chmod(credentials_file, 0o600)

        # Fix ownership back to original user (if running under sudo)
        fix_file_ownership(credentials_file)

        # Save PID file
        pid_file = project_root / '.openbao.pid'
        with open(pid_file, 'w') as f:
            f.write(str(vault_process.pid))

        # Fix ownership of PID file too
        fix_file_ownership(pid_file)

        print("  OpenBAO vault initialized successfully!")
        print(f"    Root token: {root_token}")
        print(f"    Credentials saved to: {credentials_file}")

        return unseal_key, root_token

    except Exception as e:
        print(f"  Error during vault initialization: {e}")
        vault_process.terminate()
        return None

def update_config_with_vault(config_path, unseal_key=None, root_token=None):
    """Update configuration file with vault settings."""
    if not unseal_key or not root_token:
        return

    try:
        with open(config_path, 'r') as f:
            config = yaml.safe_load(f) or {}

        # Update vault configuration
        if 'vault' not in config:
            config['vault'] = {}

        config['vault'].update({
            'enabled': True,
            'url': 'http://localhost:8200',
            'token': root_token,
            'mount_path': 'secret',
            'timeout': 30,
            'verify_ssl': False,
            'dev_mode': False,  # Always use production mode
            'server': {
                'enabled': True,
                'config_file': './openbao.hcl',
                'data_path': './data/openbao',
                'unseal_keys': [unseal_key],
                'initialized': True
            }
        })

        # Write updated config
        with open(config_path, 'w') as f:
            yaml.dump(config, f, default_flow_style=False, sort_keys=False)

        print("  Configuration updated with vault settings.")

    except Exception as e:
        print(f"  Warning: Could not update config with vault settings: {e}")

def fix_existing_vault_config(config_path):
    """Fix existing vault configuration to use production mode and proper token."""
    print("\n--- Updating Existing Vault Configuration ---")

    try:
        # Check if .vault_credentials exists
        vault_creds_file = project_root / '.vault_credentials'
        if not vault_creds_file.exists():
            print("  No vault credentials found, skipping vault config update")
            return

        # Read credentials
        vault_env = {}
        with open(vault_creds_file, 'r') as f:
            for line in f:
                line = line.strip()
                if line and not line.startswith('#') and '=' in line:
                    key, value = line.split('=', 1)
                    vault_env[key] = value

        root_token = vault_env.get('ROOT_TOKEN')
        if not root_token:
            print("  No ROOT_TOKEN found in credentials, skipping vault config update")
            return

        # Update config file
        with open(config_path, 'r') as f:
            config = yaml.safe_load(f) or {}

        if 'vault' in config:
            # Update existing vault configuration to production mode
            config['vault']['dev_mode'] = False
            config['vault']['token'] = root_token
            print(f"  Updated vault configuration:")
            print(f"    - dev_mode: false")
            print(f"    - token: {root_token[:12]}...")

            # Write updated config
            with open(config_path, 'w') as f:
                yaml.dump(config, f, default_flow_style=False, sort_keys=False)

            print("  Vault configuration updated to production mode")
        else:
            print("  No vault configuration found in config file")

    except Exception as e:
        print(f"  Error updating vault configuration: {e}")

def create_admin_user(user_data, salt):
    """Create the initial admin user in the database with all security roles."""
    print("\n--- Creating admin user ---")

    try:
        # Hash the password (salt is handled internally by argon2)
        ph = PasswordHasher()
        hashed_password = ph.hash(user_data['password'])

        # Create database session
        db = SessionLocal()()

        try:
            # Create the admin user
            admin_user = models.User(
                userid=user_data['email'],
                hashed_password=hashed_password,
                first_name=user_data['first_name'],
                last_name=user_data['last_name'],
                active=True,
                is_admin=True,
                is_locked=False,
                failed_login_attempts=0,
                created_at=datetime.now(timezone.utc),
                updated_at=datetime.now(timezone.utc)
            )

            db.add(admin_user)
            db.flush()  # Flush to get the admin_user.id

            print("  Admin user created successfully.")

            # Get all security roles
            all_roles = db.query(models.SecurityRole).all()
            if all_roles:
                print(f"  Assigning all {len(all_roles)} security roles to admin user...")

                # Create UserSecurityRole entries for each role
                for role in all_roles:
                    user_role = models.UserSecurityRole(
                        user_id=admin_user.id,
                        role_id=role.id,
                        granted_by=admin_user.id,  # Self-granted
                        granted_at=datetime.now(timezone.utc)
                    )
                    db.add(user_role)

                print(f"  All security roles assigned to admin user.")
            else:
                print("  Warning: No security roles found in database.")

            db.commit()

        finally:
            db.close()

    except Exception as e:
        print(f"Error creating admin user: {e}")
        sys.exit(1)

def main():
    """Main installation routine."""
    try:
        # Note: Privilege elevation is handled by the wrapper script
        # check_elevated_privileges() - removed, wrapper handles this

        # Get user input
        user_data = get_user_input()

        # Check and fix database password BEFORE running install-dev
        # (install-dev runs migrations which need a working database connection)
        check_database_connectivity()

        # IMPORTANT: Reload config module to pick up the new database password
        # The config module caches the config at import time, so we need to reload it
        import importlib
        import backend.config.config
        import backend.persistence.db
        importlib.reload(backend.config.config)
        importlib.reload(backend.persistence.db)
        from backend.config.config import get_config
        from backend.persistence.db import get_engine

        # Install development dependencies (includes migrations)
        run_make_install_dev()

        # Generate new security keys
        salt, jwt_secret = generate_security_keys()

        # Update configuration file with new keys
        update_config_file(salt, jwt_secret)

        # Reload config AGAIN after updating security keys
        importlib.reload(backend.config.config)
        importlib.reload(backend.persistence.db)
        from backend.config.config import get_config
        from backend.persistence.db import get_engine

        # Load current configuration (after potential database config updates)
        config = get_config()
        if not config:
            print("Error: Could not load configuration.")
            sys.exit(1)

        # Stop SysManage server to release database locks
        print("\n--- Stopping SysManage Server ---")
        try:
            make_cmd = get_make_command()
            result = subprocess.run([make_cmd, 'stop'], cwd=project_root,
                                  capture_output=True, text=True, timeout=30)
            if result.returncode == 0:
                print("  SysManage server stopped successfully")
            else:
                print(f"  Warning: Could not stop server: {result.stderr}")
                print("  Continuing anyway - database operations may be slower")
        except Exception as e:
            print(f"  Warning: Could not stop server: {e}")
            print("  Continuing anyway - database operations may be slower")

        # Drop all existing tables first
        drop_all_tables(config)

        # Run database migrations to rebuild schema
        run_database_migrations()

        # Fix existing vault configuration if present (updates dev_mode and token)
        config_path = get_config_file_path()
        if config_path:
            fix_existing_vault_config(config_path)

        # Initialize OpenBAO vault (for fresh installations)
        vault_result = initialize_vault()
        if vault_result:
            unseal_key, root_token = vault_result
            if config_path:
                update_config_with_vault(config_path, unseal_key, root_token)

        # Install telemetry stack (optional)
        telemetry_installed = install_telemetry_stack()

        # Reload configuration to ensure we're using the updated salt
        config = get_config()
        if not config:
            print("Error: Could not reload configuration after update.")
            sys.exit(1)

        # Create admin user with new salt
        create_admin_user(user_data, salt)

        # Fix ownership of all created files (important for macOS/Linux when running under sudo)
        print("\n--- Fixing file ownership ---")
        files_to_fix = [
            project_root / '.vault_credentials',
            project_root / '.openbao.pid',
            project_root / 'logs',
            project_root / 'logs' / 'openbao.log',
            project_root / 'openbao.hcl',
            project_root / 'data',
            project_root / 'data' / 'openbao'
        ]

        for file_path in files_to_fix:
            if file_path.exists():
                fix_file_ownership(file_path)

        print("\n" + "="*60)
        print("Installation completed successfully!")
        print("="*60)
        print(f"\nYou can now log in with the credentials you provided")
        print("\nStart the SysManage server with: make start")
        print("Access the web interface at: http://localhost:3000")

    except KeyboardInterrupt:
        print("\n\nInstallation cancelled by user.")
        sys.exit(1)
    except Exception as e:
        print(f"\nUnexpected error: {e}")
        sys.exit(1)

if __name__ == "__main__":
    main()<|MERGE_RESOLUTION|>--- conflicted
+++ resolved
@@ -320,16 +320,10 @@
             sys.exit(1)
 
         print("Dependencies installed successfully!")
-<<<<<<< HEAD
-=======
 
         # Fix pip cache permissions again after install-dev (in case pip recreated the cache)
         fix_pip_cache_permissions()
 
-    except subprocess.TimeoutExpired:
-        print("Error: make install-dev timed out after 15 minutes")
-        sys.exit(1)
->>>>>>> 78f276af
     except Exception as e:
         print(f"Error running make install-dev: {e}")
         sys.exit(1)
