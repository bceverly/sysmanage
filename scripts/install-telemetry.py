--- conflicted
+++ resolved
@@ -1107,15 +1107,11 @@
                     )
                     os.chmod('/usr/local/bin/otelcol-contrib', 0o755)
 
-<<<<<<< HEAD
-        elif platform_name in ['darwin', 'freebsd', 'netbsd', 'openbsd']:
-=======
                     # Restart service if it was running
                     if otelcol_was_running:
                         start_service('otelcol-contrib')
 
-        elif platform_name in ['darwin', 'freebsd']:
->>>>>>> e2064a75
+        elif platform_name in ['darwin', 'freebsd', 'netbsd', 'openbsd']:
             # macOS and BSD systems - try binary first, build from source as fallback
             filename = f"otelcol-contrib_{version}_{platform_name}_{arch}.tar.gz"
             url = f"https://github.com/open-telemetry/opentelemetry-collector-releases/releases/download/v{version}/{filename}"
